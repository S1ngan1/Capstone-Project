import React from 'react';
import { View, StyleSheet, Text, TouchableOpacity } from 'react-native';
import { Ionicons } from '@expo/vector-icons';
import { useSafeAreaInsets } from 'react-native-safe-area-context';
import { useNavigation, useRoute, NavigationProp } from '@react-navigation/native';
import { RootStackParamList } from '../App';
<<<<<<< HEAD
=======
import { useAppRole } from '../hooks/useAppRole';
>>>>>>> 8fa56676

const BottomNavigation = () => {
  const insets = useSafeAreaInsets();
  const navigation = useNavigation<NavigationProp<RootStackParamList>>();
  const route = useRoute();
<<<<<<< HEAD

  // Fixed tabs - no role-based logic needed
  const tabs = [
=======
  const { userRole, loading, isAdmin } = useAppRole(); // Use the custom hook

  if (loading) {
    return null; // Or render spinner/loading UI
  }

  // Base tabs
  const baseTabs = [
>>>>>>> 8fa56676
    { name: 'Home', label: 'Home', icon: 'home' },
    { name: 'Farm', label: 'Farm', icon: 'leaf' },
    { name: 'Suggestion', label: 'Suggestion', icon: 'bulb' },
    { name: 'Settings', label: 'Settings', icon: 'settings' },
  ];
<<<<<<< HEAD
=======

  // If role = admin then add UserManagement
  const tabs = isAdmin
    ? [
        ...baseTabs.slice(0, 3), // Home, Farm, Suggestion
        { name: 'UserManagement', label: 'Users', icon: 'people' },
        baseTabs[3], // Settings
      ]
    : baseTabs;
>>>>>>> 8fa56676

  return (
    <View style={[styles.tabBarContainer, { paddingBottom: 5 + insets.bottom }]}>
      {tabs.map((tab) => {
        const isFocused = route.name === tab.name;
        const iconName = isFocused
          ? tab.icon
          : (`${tab.icon}-outline` as keyof typeof Ionicons.glyphMap);
        const iconColor = isFocused ? '#00A388' : 'gray';

        return (
          <TouchableOpacity
            key={tab.name}
            onPress={() => navigation.navigate(tab.name as keyof RootStackParamList)}
            style={styles.tabBarButton}
          >
            <Ionicons name={iconName} size={24} color={iconColor} />
            <Text style={[styles.tabBarLabel, { color: iconColor }]}>
              {tab.label}
            </Text>
          </TouchableOpacity>
        );
      })}
    </View>
  );
};

export default BottomNavigation;

const styles = StyleSheet.create({
  tabBarContainer: {
    flexDirection: 'row',
    backgroundColor: '#ffffff',
    borderTopLeftRadius: 20,
    borderTopRightRadius: 20,
    height: 100,
    position: 'absolute',
    bottom: 0,
    left: 0,
    right: 0,
    alignItems: 'center',
    justifyContent: 'space-around',
    shadowColor: '#000',
    shadowOffset: { width: 0, height: -2 },
    shadowOpacity: 0.1,
    shadowRadius: 5,
    elevation: 10,
  },
  tabBarButton: {
    flex: 1,
    alignItems: 'center',
    justifyContent: 'center',
    paddingVertical: 5,
  },
  tabBarLabel: {
    fontSize: 12,
    marginTop: 5,
    fontWeight: '500',
  },
});<|MERGE_RESOLUTION|>--- conflicted
+++ resolved
@@ -1,49 +1,76 @@
-import React from 'react';
+import React, { useEffect, useState } from 'react';
 import { View, StyleSheet, Text, TouchableOpacity } from 'react-native';
 import { Ionicons } from '@expo/vector-icons';
 import { useSafeAreaInsets } from 'react-native-safe-area-context';
 import { useNavigation, useRoute, NavigationProp } from '@react-navigation/native';
 import { RootStackParamList } from '../App';
-<<<<<<< HEAD
-=======
-import { useAppRole } from '../hooks/useAppRole';
->>>>>>> 8fa56676
+import { useAuthContext } from '../context/AuthContext';
+import { supabase } from '../lib/supabase'; // Adjust import path as needed
 
 const BottomNavigation = () => {
   const insets = useSafeAreaInsets();
   const navigation = useNavigation<NavigationProp<RootStackParamList>>();
   const route = useRoute();
-<<<<<<< HEAD
+  const { session } = useAuthContext();
+  const [userRole, setUserRole] = useState<string | null>(null);
+  const [loading, setLoading] = useState(true);
 
-  // Fixed tabs - no role-based logic needed
-  const tabs = [
-=======
-  const { userRole, loading, isAdmin } = useAppRole(); // Use the custom hook
+  // Fetch role từ bảng farm_users
+  useEffect(() => {
+  const fetchUserRole = async () => {
+    if (session?.user?.id) {
+      try {
+        const { data, error } = await supabase
+          .from('profiles')
+          .select('role')
+          .eq('id', session.user.id)
+
+        if (error) throw error;
+
+        if (data && data.length > 0) {
+          setUserRole(data[0].role);
+          console.log("User role set to:", data[0].role);
+        } else {
+          setUserRole('owner'); 
+          console.log("User role fallback: owner");
+        }
+      } catch (err) {
+        console.error('Error fetching user role:', err);
+        setUserRole('owner'); // fallback khi có lỗi
+      } finally {
+        setLoading(false);
+      }
+    }
+  };
+
+  fetchUserRole();
+}, [session]);
+
+
 
   if (loading) {
-    return null; // Or render spinner/loading UI
+    return null; // Hoặc render spinner/loading UI
   }
 
   // Base tabs
   const baseTabs = [
->>>>>>> 8fa56676
     { name: 'Home', label: 'Home', icon: 'home' },
     { name: 'Farm', label: 'Farm', icon: 'leaf' },
     { name: 'Suggestion', label: 'Suggestion', icon: 'bulb' },
     { name: 'Settings', label: 'Settings', icon: 'settings' },
-  ];
-<<<<<<< HEAD
-=======
+    
+    ];
 
-  // If role = admin then add UserManagement
-  const tabs = isAdmin
-    ? [
-        ...baseTabs.slice(0, 3), // Home, Farm, Suggestion
-        { name: 'UserManagement', label: 'Users', icon: 'people' },
-        baseTabs[3], // Settings
-      ]
-    : baseTabs;
->>>>>>> 8fa56676
+
+  // Nếu role = manager thì thêm UserManagement
+  const tabs =
+    userRole?.trim() === 'manager'
+      ? [
+          ...baseTabs.slice(0, 3), // Home, Farm, Suggestion
+          { name: 'UserManagement', label: 'Users', icon: 'people' },
+          baseTabs[3], // Settings
+        ]
+      : baseTabs;
 
   return (
     <View style={[styles.tabBarContainer, { paddingBottom: 5 + insets.bottom }]}>
@@ -79,7 +106,7 @@
     backgroundColor: '#ffffff',
     borderTopLeftRadius: 20,
     borderTopRightRadius: 20,
-    height: 100,
+    height: 125,
     position: 'absolute',
     bottom: 0,
     left: 0,
@@ -100,7 +127,7 @@
   },
   tabBarLabel: {
     fontSize: 12,
-    marginTop: 5,
-    fontWeight: '500',
+    fontWeight: '600',
+    marginTop: 4,
   },
 });